--- conflicted
+++ resolved
@@ -303,28 +303,6 @@
         warnings.warn('login unsuccessful')
 
 
-<<<<<<< HEAD
-def write_posts_to_csv(account, pages=10, timeout=5, sleep=0, credentials=None):
-    """
-    :param account:     Facebook account name e.g. "nike", string
-    :param pages:       Number of pages to scan, integer
-    :param timeout:     Session response timeout in seconds, integer
-    :param sleep:       Sleep time in s before every call, integer
-    :param credentials: Credentials for login - username and password, tuple
-    :return:            CSV written in the same location with <<account_name>>_posts.csv
-    """
-    list_of_posts = []
-    for current_post in get_posts(account, pages, timeout, sleep, credentials):
-        list_of_posts.append(current_post)
-    if len(list_of_posts) > 0:
-        keys = list_of_posts[0].keys()
-        filename = account + "_posts.csv"
-        list_of_posts = [{k: str(v).encode("utf-8") for k, v in x.items()} for x in list_of_posts]
-        with open(filename, 'w') as output_file:
-            dict_writer = csv.DictWriter(output_file, keys)
-            dict_writer.writeheader()
-            dict_writer.writerows(list_of_posts)
-=======
 def fetch_share_and_reactions(post: dict):
     """Fetch share and reactions information with a existing post obtained by `get_posts`.
     Return a merged post that has some new fields including `reactions`, `w3_fb_url`, `fetched_time`,
@@ -367,4 +345,25 @@
     for bad_json in bad_jsons:
         good_json = _bad_json_key_regex.sub(r'\g<prefix>"\g<key>":', bad_json)
         yield json.loads(good_json)
->>>>>>> 7d948601
+
+
+def write_posts_to_csv(account, pages=10, timeout=5, sleep=0, credentials=None):
+    """
+    :param account:     Facebook account name e.g. "nike", string
+    :param pages:       Number of pages to scan, integer
+    :param timeout:     Session response timeout in seconds, integer
+    :param sleep:       Sleep time in s before every call, integer
+    :param credentials: Credentials for login - username and password, tuple
+    :return:            CSV written in the same location with <<account_name>>_posts.csv
+    """
+    list_of_posts = []
+    for current_post in get_posts(account, pages, timeout, sleep, credentials):
+        list_of_posts.append(current_post)
+    if len(list_of_posts) > 0:
+        keys = list_of_posts[0].keys()
+        filename = account + "_posts.csv"
+        list_of_posts = [{k: str(v).encode("utf-8") for k, v in x.items()} for x in list_of_posts]
+        with open(filename, 'w') as output_file:
+            dict_writer = csv.DictWriter(output_file, keys)
+            dict_writer.writeheader()
+            dict_writer.writerows(list_of_posts)